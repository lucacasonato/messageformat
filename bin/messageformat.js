#!/usr/bin/env node

/**
 * Copyright 2012-2016 Alex Sexton, Eemeli Aro, and Contributors
 *
 * Licensed under the MIT License
 */

var fs = require('fs'),
    glob = require('glob'),
    MessageFormat = require('../'),
    nopt = require('nopt'),
    path = require('path'),
    knownOpts = {
      help: Boolean,
      locale: [String, Array],
      namespace: String,
      'disable-plural-key-checks': Boolean,
<<<<<<< HEAD
      simplify: Boolean
=======
      'enable-intl-support': Boolean,
>>>>>>> 04c0a9a8
    },
    shortHands = {
      h: ['--help'],
      i: ['--enable-intl-support'],
      l: ['--locale'],
      n: ['--namespace'],
      p: ['--disable-plural-key-checks'],
      s: ['--simplify']
    },
    options = nopt(knownOpts, shortHands, process.argv, 2),
    inputFiles = options.argv.remain.map(function(fn) { return path.resolve(fn); });


if (options.help || inputFiles.length === 0) {
  printUsage();
} else {
  var locale = options.locale ? options.locale.join(',').split(/[ ,]+/) : null;
  if (inputFiles.length === 0) inputFiles = [ process.cwd() ];
  var input = readInput(inputFiles, '.json', path.sep);
  if (options.simplify) simplify(input);
  var ns = options.namespace || 'module.exports';
  var mf = new MessageFormat(locale);
  if (options['disable-plural-key-checks']) mf.disablePluralKeyChecks();
  if (options['enable-intl-support']) mf.setIntlSupport(true);
  var output = mf.compile(input).toString(ns);
  console.log(output);
}


function printUsage() {
  var usage = [
    'usage: *messageformat* [*-l* _lc_] [*-n* _ns_] [*-p*] _input_',
    '',
    'Parses the _input_ JSON file(s) of MessageFormat strings into a JS module of',
    'corresponding hierarchical functions, written to stdout. Directories are',
    'recursively scanned for all .json files.',
    '',
    '  *-i*, *--enable-intl-support*',
    '        Because native or polyfilled support for global Intl object is not',
    '        guaranteed, messageformat.js will disable Intl formatters by default.',
    '        If you require Intl support, you can use this argument to enable',
    '        Intl formatters for your messages. [default: *false*]',
    '',
    '  *-l* _lc_, *--locale*=_lc_',
    '        The locale(s) _lc_ to include; if multiple, selected by matching',
    '        message key. [default: *en*]',
    '',
    '  *-n* _ns_, *--namespace*=_ns_',
    '        The global object or modules format for the output JS. If _ns_ does not',
    '        contain a \'.\', the output follows an UMD pattern. For module support,',
    '        the values \'*export default*\' (ES6), \'*exports*\' (CommonJS), and',
    '        \'*module.exports*\' (node.js) are special. [default: *module.exports*]',
    '',
    '  *-p*, *--disable-plural-key-checks*',
    '        By default, messageformat.js throws an error when a statement uses a',
    '        non-numerical key that will never be matched as a pluralization',
    '        category for the current locale. Use this argument to disable the',
    '        validation and allow unused plural keys. [default: *false*]',
    '',
    '  *-s*, *--simplify*',
    '        Simplify the output object structure, by dropping intermediate keys when',
    '        those keys are shared across all objects at that level, in addition to',
    '        the default filtering-out of shared keys at the root of the object.',
    '        [default: *false*]'
  ].join('\n');
  if (process.stdout.isTTY) {
    usage = usage.replace(/_(.+?)_/g, '\x1B[4m$1\x1B[0m')
                 .replace(/\*(.+?)\*/g, '\x1B[1m$1\x1B[0m');
  } else {
    usage = usage.replace(/[_*]/g, '');
  }
  console.log(usage);
}


function readInput(include, ext, sep) {
  var ls = [];
  include.forEach(function(fn) {
    if (!fs.existsSync(fn)) throw new Error('Input file not found: ' + fn);
    if (fs.statSync(fn).isDirectory()) {
      ls.push.apply(ls, glob.sync(path.join(fn, '**/*' + ext)));
    } else {
      if (path.extname(fn) !== ext) throw new Error('Input file extension is not ' + ext + ': ' + fn);
      ls.push(fn);
    }
  });

  var input = {};
  ls.forEach(function(fn) {
    var parts = fn.slice(0, -ext.length).split(sep);
    var last = parts.length - 1;
    parts.reduce(function(root, part, idx) {
      if (idx == last) root[part] = require(fn);
      else if (!(part in root)) root[part] = {};
      return root[part];
    }, input);
  });
  while (true) {
      var keys = Object.keys(input);
      if (keys.length === 1) input = input[keys[0]];
      else break;
  }
  return input;
}

function simplify(input) {
  function getAllObjects(obj, level) {
    if (typeof obj !== 'object') throw new Error('non-object value')
    if (level === 0) return [obj];
    else if (level === 1) return Object.keys(obj).map(k => obj[k]);
    else return Object.keys(obj)
      .map(k => getAllObjects(obj[k], level - 1))
      .reduce((a, b) => a.concat(b), []);
  }

  var lvl = 0;
  try {
    while (true) {
      var objects = getAllObjects(input, lvl);
      var keysets = objects.map(obj => Object.keys(obj).map(k => {
        if (typeof obj[k] !== 'object') throw new Error('non-object value');
        return Object.keys(obj[k]);
      }));
      var key0 = keysets[0][0][0];
      if (keysets.every(keyset => keyset.every(ks => ks.length === 1 && ks[0] === key0))) {
        objects.forEach(obj => Object.keys(obj).forEach(k => obj[k] = obj[k][key0]));
      } else {
        ++lvl;
      }
    }
  } catch (e) {
    if (e.message !== 'non-object value') throw e;
  }
}<|MERGE_RESOLUTION|>--- conflicted
+++ resolved
@@ -12,15 +12,12 @@
     nopt = require('nopt'),
     path = require('path'),
     knownOpts = {
+      'disable-plural-key-checks': Boolean,
+      'enable-intl-support': Boolean,
       help: Boolean,
       locale: [String, Array],
       namespace: String,
-      'disable-plural-key-checks': Boolean,
-<<<<<<< HEAD
       simplify: Boolean
-=======
-      'enable-intl-support': Boolean,
->>>>>>> 04c0a9a8
     },
     shortHands = {
       h: ['--help'],
@@ -52,21 +49,21 @@
 
 function printUsage() {
   var usage = [
-    'usage: *messageformat* [*-l* _lc_] [*-n* _ns_] [*-p*] _input_',
+    'usage: *messageformat* [options] _input_',
     '',
     'Parses the _input_ JSON file(s) of MessageFormat strings into a JS module of',
     'corresponding hierarchical functions, written to stdout. Directories are',
     'recursively scanned for all .json files.',
+    '',
+    '  *-l* _lc_, *--locale*=_lc_',
+    '        The locale(s) _lc_ to include; if multiple, selected by matching',
+    '        message key. [default: *en*]',
     '',
     '  *-i*, *--enable-intl-support*',
     '        Because native or polyfilled support for global Intl object is not',
     '        guaranteed, messageformat.js will disable Intl formatters by default.',
     '        If you require Intl support, you can use this argument to enable',
     '        Intl formatters for your messages. [default: *false*]',
-    '',
-    '  *-l* _lc_, *--locale*=_lc_',
-    '        The locale(s) _lc_ to include; if multiple, selected by matching',
-    '        message key. [default: *en*]',
     '',
     '  *-n* _ns_, *--namespace*=_ns_',
     '        The global object or modules format for the output JS. If _ns_ does not',
