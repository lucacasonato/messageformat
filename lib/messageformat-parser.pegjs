--- conflicted
+++ resolved
@@ -78,14 +78,9 @@
   = chars:char+ { return chars.join(''); }
 
 char
-<<<<<<< HEAD
-  = x:[^{}\\\0-\x1F\x7f \t\n\r] { return x; }
+  = x:[^{}#\\\0-\x1F\x7f \t\n\r] { return x; }
   / "\\\\" { return "\\"; }
-  / "\\#" { return "\\#"; }
-=======
-  = x:[^{}#\\\0-\x1F\x7f \t\n\r] { return x; }
   / "\\#" { return "#"; }
->>>>>>> 4002cb6a
   / "\\{" { return "\u007B"; }
   / "\\}" { return "\u007D"; }
   / "\\u" h1:hexDigit h2:hexDigit h3:hexDigit h4:hexDigit {
