--- conflicted
+++ resolved
@@ -306,22 +306,13 @@
       return '{ ' + r.join(', ') + ' }';
 
     case 'string':
-<<<<<<< HEAD
-      tmp = JSON.stringify(ast.val || "");
-=======
-      return '"' + (ast.val || "").replace(/\n/g, '\\n').replace(/"/g, '\\"') + '"';
+      return JSON.stringify(ast.val || "");
 
     case 'octothorpe':
->>>>>>> 4002cb6a
-      if ( data.pf_count ) {
-        args = [ propname(data.keys[data.pf_count-1], 'd') ];
-        if (data.offset[data.pf_count-1]) args.push(data.offset[data.pf_count-1]);
-        return 'number(' + args.join(', ') + ')';
-      } else {
-        tmp = '"#"';
-      }
-      tmp = tmp.replace(/\\\\#/g, '#');
-      return tmp;
+      if (!data.pf_count) return '"#"';
+      args = [ propname(data.keys[data.pf_count-1], 'd') ];
+      if (data.offset[data.pf_count-1]) args.push(data.offset[data.pf_count-1]);
+      return 'number(' + args.join(', ') + ')';
 
     default:
       throw new Error( 'Bad AST type: ' + ast.type );
